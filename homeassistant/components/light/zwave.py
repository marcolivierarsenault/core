"""
homeassistant.components.light.zwave
~~~~~~~~~~~~~~~~~~~~~~~~~~~~~~~~~~~
Support for Z-Wave lights.

For more details about this platform, please refer to the documentation at
https://home-assistant.io/components/light.zwave/
"""
# Because we do not compile openzwave on CI
# pylint: disable=import-error
from threading import Timer

from homeassistant.const import STATE_ON, STATE_OFF
from homeassistant.components.light import (Light, ATTR_BRIGHTNESS)
from homeassistant.util import slugify
import homeassistant.components.zwave as zwave


def setup_platform(hass, config, add_devices, discovery_info=None):
    """ Find and add Z-Wave lights. """
    if discovery_info is None:
        return

    node = zwave.NETWORK.nodes[discovery_info[zwave.ATTR_NODE_ID]]
    value = node.values[discovery_info[zwave.ATTR_VALUE_ID]]

    if value.command_class != zwave.COMMAND_CLASS_SWITCH_MULTILEVEL:
        return
    if value.type != zwave.TYPE_BYTE:
        return
    if value.genre != zwave.GENRE_USER:
        return

    value.set_change_verified(False)
    add_devices([ZwaveDimmer(value)])


def brightness_state(value):
    """
    Returns the brightness and state according to the current data of given
    value.
    """
    if value.data > 0:
        return (value.data / 99) * 255, STATE_ON
    else:
        return 255, STATE_OFF


class ZwaveDimmer(Light):
    """ Provides a Z-Wave dimmer. """
    # pylint: disable=too-many-arguments
    def __init__(self, value):
        from openzwave.network import ZWaveNetwork
        from pydispatch import dispatcher

        self._value = value
        self._node = value.node

        self._brightness, self._state = brightness_state(value)

        # Used for value change event handling
        self._refreshing = False
        self._timer = None

        dispatcher.connect(
            self._value_changed, ZWaveNetwork.SIGNAL_VALUE_CHANGED)

    def _value_changed(self, value):
        """ Called when a value has changed on the network. """
        if self._value.value_id != value.value_id:
            return

        if self._refreshing:
            self._refreshing = False
            self._brightness, self._state = brightness_state(value)
        else:
            def _refresh_value():
                """Used timer callback for delayed value refresh."""
                self._refreshing = True
                self._value.refresh()

            if self._timer is not None and self._timer.isAlive():
                self._timer.cancel()

            self._timer = Timer(2, _refresh_value)
            self._timer.start()

        self.update_ha_state()

    @property
    def should_poll(self):
        """ No polling needed for a light. """
        return False

    @property
    def unique_id(self):
        """ Returns a unique id. """
        return "ZWAVE-{}-{}".format(self._node.node_id, self._value.object_id)

    @property
    def name(self):
<<<<<<< HEAD
        """ Returns the name of the device if any. """
        name = self._node.name or "{} {}".format(
            self._node.manufacturer_name, self._node.product_name)

        return "{} {} {}".format(name, self._node.node_id, self._value.label)
=======
        """ Returns the name of the device. """
        name = self._node.name or "{} {}".format(
            self._node.manufacturer_name, self._node.product_name)

        return "{} {}".format(name, self._value.label)

    @property
    def entity_id(self):
        """ Returns the entity_id of the device if any.
        The entity_id contains node_id and value instance id
        to not collide with other entity_ids"""

        entity_id = "light.{}_{}".format(slugify(self.name),
                                         self._node.node_id)

        # Add the instance id if there is more than one instance for the value
        if self._value.instance > 1:
            return "{}_{}".format(entity_id, self._value.instance)

        return entity_id
>>>>>>> f4c9540a

    @property
    def brightness(self):
        """ Brightness of this light between 0..255. """
        return self._brightness

    @property
    def is_on(self):
        """ True if device is on. """
        return self._state == STATE_ON

    def turn_on(self, **kwargs):
        """ Turn the device on. """

        if ATTR_BRIGHTNESS in kwargs:
            self._brightness = kwargs[ATTR_BRIGHTNESS]

        # Zwave multilevel switches use a range of [0, 99] to control
        # brightness.
        brightness = (self._brightness / 255) * 99

        if self._node.set_dimmer(self._value.value_id, brightness):
            self._state = STATE_ON

    def turn_off(self, **kwargs):
        """ Turn the device off. """
        if self._node.set_dimmer(self._value.value_id, 0):
            self._state = STATE_OFF<|MERGE_RESOLUTION|>--- conflicted
+++ resolved
@@ -99,13 +99,6 @@
 
     @property
     def name(self):
-<<<<<<< HEAD
-        """ Returns the name of the device if any. """
-        name = self._node.name or "{} {}".format(
-            self._node.manufacturer_name, self._node.product_name)
-
-        return "{} {} {}".format(name, self._node.node_id, self._value.label)
-=======
         """ Returns the name of the device. """
         name = self._node.name or "{} {}".format(
             self._node.manufacturer_name, self._node.product_name)
@@ -126,7 +119,6 @@
             return "{}_{}".format(entity_id, self._value.instance)
 
         return entity_id
->>>>>>> f4c9540a
 
     @property
     def brightness(self):
